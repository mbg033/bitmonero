--- conflicted
+++ resolved
@@ -46,11 +46,7 @@
 #include "net/local_ip.h"
 #include "crypto/crypto.h"
 #include "storages/levin_abstract_invoke2.h"
-<<<<<<< HEAD
-#include "data_logger.hpp"
-=======
 #include "daemon/command_line_args.h"
->>>>>>> b0151de6
 
 // We have to look for miniupnpc headers in different places, dependent on if its compiled or external
 #ifdef UPNP_STATIC
