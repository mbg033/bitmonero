# Copyright (c) 2014-2016, The Monero Project
#
# All rights reserved.
#
# Redistribution and use in source and binary forms, with or without modification, are
# permitted provided that the following conditions are met:
#
# 1. Redistributions of source code must retain the above copyright notice, this list of
#    conditions and the following disclaimer.
#
# 2. Redistributions in binary form must reproduce the above copyright notice, this list
#    of conditions and the following disclaimer in the documentation and/or other
#    materials provided with the distribution.
#
# 3. Neither the name of the copyright holder nor the names of its contributors may be
#    used to endorse or promote products derived from this software without specific
#    prior written permission.
#
# THIS SOFTWARE IS PROVIDED BY THE COPYRIGHT HOLDERS AND CONTRIBUTORS "AS IS" AND ANY
# EXPRESS OR IMPLIED WARRANTIES, INCLUDING, BUT NOT LIMITED TO, THE IMPLIED WARRANTIES OF
# MERCHANTABILITY AND FITNESS FOR A PARTICULAR PURPOSE ARE DISCLAIMED. IN NO EVENT SHALL
# THE COPYRIGHT HOLDER OR CONTRIBUTORS BE LIABLE FOR ANY DIRECT, INDIRECT, INCIDENTAL,
# SPECIAL, EXEMPLARY, OR CONSEQUENTIAL DAMAGES (INCLUDING, BUT NOT LIMITED TO,
# PROCUREMENT OF SUBSTITUTE GOODS OR SERVICES; LOSS OF USE, DATA, OR PROFITS; OR BUSINESS
# INTERRUPTION) HOWEVER CAUSED AND ON ANY THEORY OF LIABILITY, WHETHER IN CONTRACT,
# STRICT LIABILITY, OR TORT (INCLUDING NEGLIGENCE OR OTHERWISE) ARISING IN ANY WAY OUT OF
# THE USE OF THIS SOFTWARE, EVEN IF ADVISED OF THE POSSIBILITY OF SUCH DAMAGE.

# include (${PROJECT_SOURCE_DIR}/cmake/libutils.cmake)

set(CMAKE_ARCHIVE_OUTPUT_DIRECTORY ${CMAKE_BINARY_DIR}/lib)

set(wallet_sources
  wallet2.cpp
  wallet_rpc_server.cpp
  api/wallet.cpp
  api/wallet_manager.cpp
  api/transaction_info.cpp
  api/transaction_history.cpp
  api/pending_transaction.cpp
  api/utils.cpp)

set(wallet_api_headers
    wallet2_api.h)
    

set(wallet_private_headers
  wallet2.h
  wallet_errors.h
  wallet_rpc_server.h
  wallet_rpc_server_commands_defs.h
  wallet_rpc_server_error_codes.h
  api/wallet.h
  api/wallet_manager.h
  api/transaction_info.h
  api/transaction_history.h
  api/pending_transaction.h
  api/common_defines.h)

bitmonero_private_headers(wallet
  ${wallet_private_headers})
bitmonero_add_library(wallet
  ${wallet_sources}
  ${wallet_api_headers}
  ${wallet_private_headers})
target_link_libraries(wallet
  LINK_PUBLIC
    cryptonote_core
    mnemonics
  LINK_PRIVATE
    ${Boost_SERIALIZATION_LIBRARY}
    ${Boost_SYSTEM_LIBRARY}
    ${Boost_THREAD_LIBRARY}
    ${Boost_REGEX_LIBRARY}
    ${EXTRA_LIBRARIES})


# build and install libwallet_merged only if we building for GUI
if (BUILD_GUI_DEPS)
    set(libs_to_merge wallet cryptonote_core mnemonics common crypto ringct)

<<<<<<< HEAD
install(FILES ${wallet_api_headers}
    DESTINATION include/wallet)

=======
    foreach(lib ${libs_to_merge})
        list(APPEND objlibs $<TARGET_OBJECTS:obj_${lib}>) # matches naming convention in src/CMakeLists.txt
    endforeach()
    add_library(wallet_merged STATIC ${objlibs})
    install(TARGETS wallet_merged
        ARCHIVE DESTINATION lib)

    install(FILES ${wallet_api_headers}
        DESTINATION include/wallet)
endif()
>>>>>>> 2846d085
<|MERGE_RESOLUTION|>--- conflicted
+++ resolved
@@ -79,11 +79,6 @@
 if (BUILD_GUI_DEPS)
     set(libs_to_merge wallet cryptonote_core mnemonics common crypto ringct)
 
-<<<<<<< HEAD
-install(FILES ${wallet_api_headers}
-    DESTINATION include/wallet)
-
-=======
     foreach(lib ${libs_to_merge})
         list(APPEND objlibs $<TARGET_OBJECTS:obj_${lib}>) # matches naming convention in src/CMakeLists.txt
     endforeach()
@@ -93,5 +88,4 @@
 
     install(FILES ${wallet_api_headers}
         DESTINATION include/wallet)
-endif()
->>>>>>> 2846d085
+endif()