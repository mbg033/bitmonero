// Copyright (c) 2014-2015, The Monero Project
// 
// All rights reserved.
// 
// Redistribution and use in source and binary forms, with or without modification, are
// permitted provided that the following conditions are met:
// 
// 1. Redistributions of source code must retain the above copyright notice, this list of
//    conditions and the following disclaimer.
// 
// 2. Redistributions in binary form must reproduce the above copyright notice, this list
//    of conditions and the following disclaimer in the documentation and/or other
//    materials provided with the distribution.
// 
// 3. Neither the name of the copyright holder nor the names of its contributors may be
//    used to endorse or promote products derived from this software without specific
//    prior written permission.
// 
// THIS SOFTWARE IS PROVIDED BY THE COPYRIGHT HOLDERS AND CONTRIBUTORS "AS IS" AND ANY
// EXPRESS OR IMPLIED WARRANTIES, INCLUDING, BUT NOT LIMITED TO, THE IMPLIED WARRANTIES OF
// MERCHANTABILITY AND FITNESS FOR A PARTICULAR PURPOSE ARE DISCLAIMED. IN NO EVENT SHALL
// THE COPYRIGHT HOLDER OR CONTRIBUTORS BE LIABLE FOR ANY DIRECT, INDIRECT, INCIDENTAL,
// SPECIAL, EXEMPLARY, OR CONSEQUENTIAL DAMAGES (INCLUDING, BUT NOT LIMITED TO,
// PROCUREMENT OF SUBSTITUTE GOODS OR SERVICES; LOSS OF USE, DATA, OR PROFITS; OR BUSINESS
// INTERRUPTION) HOWEVER CAUSED AND ON ANY THEORY OF LIABILITY, WHETHER IN CONTRACT,
// STRICT LIABILITY, OR TORT (INCLUDING NEGLIGENCE OR OTHERWISE) ARISING IN ANY WAY OUT OF
// THE USE OF THIS SOFTWARE, EVEN IF ADVISED OF THE POSSIBILITY OF SUCH DAMAGE.
// 
// Parts of this file are originally copyright (c) 2012-2013 The Cryptonote developers

#include <algorithm>
#include <boost/filesystem.hpp>
#include <unordered_set>
#include <vector>

#include "tx_pool.h"
#include "cryptonote_format_utils.h"
#include "cryptonote_boost_serialization.h"
#include "cryptonote_config.h"
#if BLOCKCHAIN_DB == DB_LMDB
#include "blockchain.h"
#else
#include "blockchain_storage.h"
#endif
#include "common/boost_serialization_helper.h"
#include "common/int-util.h"
#include "misc_language.h"
#include "warnings.h"
#include "crypto/hash.h"

DISABLE_VS_WARNINGS(4244 4345 4503) //'boost::foreach_detail_::or_' : decorated name length exceeded, name was truncated

namespace cryptonote
{
  namespace
  {
    size_t const TRANSACTION_SIZE_LIMIT = (((CRYPTONOTE_BLOCK_GRANTED_FULL_REWARD_ZONE * 125) / 100) - CRYPTONOTE_COINBASE_BLOB_RESERVED_SIZE);
  }
  //---------------------------------------------------------------------------------
#if BLOCKCHAIN_DB == DB_LMDB
  //---------------------------------------------------------------------------------
  tx_memory_pool::tx_memory_pool(Blockchain& bchs): m_blockchain(bchs)
  {

  }
#else
  tx_memory_pool::tx_memory_pool(blockchain_storage& bchs): m_blockchain(bchs)
  {

  }
#endif
  //---------------------------------------------------------------------------------
  bool tx_memory_pool::add_tx(const transaction &tx, /*const crypto::hash& tx_prefix_hash,*/ const crypto::hash &id, size_t blob_size, tx_verification_context& tvc, bool kept_by_block)
  {


    if(!check_inputs_types_supported(tx))
    {
      tvc.m_verifivation_failed = true;
      return false;
    }

    uint64_t inputs_amount = 0;
    if(!get_inputs_money_amount(tx, inputs_amount))
    {
      tvc.m_verifivation_failed = true;
      return false;
    }

    uint64_t outputs_amount = get_outs_money_amount(tx);

    if(outputs_amount >= inputs_amount)
    {
      LOG_PRINT_L1("transaction use more money then it has: use " << print_money(outputs_amount) << ", have " << print_money(inputs_amount));
      tvc.m_verifivation_failed = true;
      return false;
    }

    uint64_t fee = inputs_amount - outputs_amount;
    uint64_t needed_fee = blob_size / 1024;
    needed_fee += (blob_size % 1024) ? 1 : 0;
    needed_fee *= FEE_PER_KB;
    if (!kept_by_block && fee < needed_fee /*&& fee < MINING_ALLOWED_LEGACY_FEE*/)
    {
      LOG_PRINT_L1("transaction fee is not enough: " << print_money(fee) << ", minumim fee: " << print_money(needed_fee));
      tvc.m_verifivation_failed = true;
      return false;
    }

    if (!kept_by_block && blob_size >= TRANSACTION_SIZE_LIMIT)
    {
      LOG_PRINT_L1("transaction is too big: " << blob_size << " bytes, maximum size: " << TRANSACTION_SIZE_LIMIT);
      tvc.m_verifivation_failed = true;
      return false;
    }

    //check key images for transaction if it is not kept by block
    if(!kept_by_block)
    {
      if(have_tx_keyimges_as_spent(tx))
      {
        LOG_PRINT_L1("Transaction with id= "<< id << " used already spent key images");
        tvc.m_verifivation_failed = true;
        return false;
      }
    }


    crypto::hash max_used_block_id = null_hash;
    uint64_t max_used_block_height = 0;
    bool ch_inp_res = m_blockchain.check_tx_inputs(tx, max_used_block_height, max_used_block_id);
    CRITICAL_REGION_LOCAL(m_transactions_lock);
    if(!ch_inp_res)
    {
      if(kept_by_block)
      {
        //anyway add this transaction to pool, because it related to block
        auto txd_p = m_transactions.insert(transactions_container::value_type(id, tx_details()));
        CHECK_AND_ASSERT_MES(txd_p.second, false, "transaction already exists at inserting in memory pool");
        txd_p.first->second.blob_size = blob_size;
        txd_p.first->second.tx = tx;
        txd_p.first->second.fee = inputs_amount - outputs_amount;
        txd_p.first->second.max_used_block_id = null_hash;
        txd_p.first->second.max_used_block_height = 0;
        txd_p.first->second.kept_by_block = kept_by_block;
        txd_p.first->second.receive_time = time(nullptr);
        tvc.m_verifivation_impossible = true;
        tvc.m_added_to_pool = true;
      }else
      {
        LOG_PRINT_L1("tx used wrong inputs, rejected");
        tvc.m_verifivation_failed = true;
        return false;
      }
    }else
    {
      //update transactions container
      auto txd_p = m_transactions.insert(transactions_container::value_type(id, tx_details()));
      CHECK_AND_ASSERT_MES(txd_p.second, false, "intrnal error: transaction already exists at inserting in memorypool");
      txd_p.first->second.blob_size = blob_size;
      txd_p.first->second.tx = tx;
      txd_p.first->second.kept_by_block = kept_by_block;
      txd_p.first->second.fee = inputs_amount - outputs_amount;
      txd_p.first->second.max_used_block_id = max_used_block_id;
      txd_p.first->second.max_used_block_height = max_used_block_height;
      txd_p.first->second.last_failed_height = 0;
      txd_p.first->second.last_failed_id = null_hash;
      txd_p.first->second.receive_time = time(nullptr);
      tvc.m_added_to_pool = true;

      if(txd_p.first->second.fee > 0)
        tvc.m_should_be_relayed = true;
    }

    tvc.m_verifivation_failed = true;
    //update image_keys container, here should everything goes ok.
    BOOST_FOREACH(const auto& in, tx.vin)
    {
      CHECKED_GET_SPECIFIC_VARIANT(in, const txin_to_key, txin, false);
      std::unordered_set<crypto::hash>& kei_image_set = m_spent_key_images[txin.k_image];
      CHECK_AND_ASSERT_MES(kept_by_block || kei_image_set.size() == 0, false, "internal error: keeped_by_block=" << kept_by_block
                                          << ",  kei_image_set.size()=" << kei_image_set.size() << ENDL << "txin.k_image=" << txin.k_image << ENDL
                                          << "tx_id=" << id );
      auto ins_res = kei_image_set.insert(id);
      CHECK_AND_ASSERT_MES(ins_res.second, false, "internal error: try to insert duplicate iterator in key_image set");
    }

    tvc.m_verifivation_failed = false;

    m_txs_by_fee.emplace(id, (double)blob_size / fee);
    //succeed
    return true;
  }
  //---------------------------------------------------------------------------------
  bool tx_memory_pool::add_tx(const transaction &tx, tx_verification_context& tvc, bool keeped_by_block)
  {
    crypto::hash h = null_hash;
    size_t blob_size = 0;
    get_transaction_hash(tx, h, blob_size);
    return add_tx(tx, h, blob_size, tvc, keeped_by_block);
  }
  //---------------------------------------------------------------------------------
  bool tx_memory_pool::remove_transaction_keyimages(const transaction& tx)
  {
    CRITICAL_REGION_LOCAL(m_transactions_lock);
    BOOST_FOREACH(const txin_v& vi, tx.vin)
    {
      CHECKED_GET_SPECIFIC_VARIANT(vi, const txin_to_key, txin, false);
      auto it = m_spent_key_images.find(txin.k_image);
      CHECK_AND_ASSERT_MES(it != m_spent_key_images.end(), false, "failed to find transaction input in key images. img=" << txin.k_image << ENDL
                                    << "transaction id = " << get_transaction_hash(tx));
      std::unordered_set<crypto::hash>& key_image_set =  it->second;
      CHECK_AND_ASSERT_MES(key_image_set.size(), false, "empty key_image set, img=" << txin.k_image << ENDL
        << "transaction id = " << get_transaction_hash(tx));

      auto it_in_set = key_image_set.find(get_transaction_hash(tx));
      CHECK_AND_ASSERT_MES(it_in_set != key_image_set.end(), false, "transaction id not found in key_image set, img=" << txin.k_image << ENDL
        << "transaction id = " << get_transaction_hash(tx));
      key_image_set.erase(it_in_set);
      if(!key_image_set.size())
      {
        //it is now empty hash container for this key_image
        m_spent_key_images.erase(it);
      }

    }
    return true;
  }
  //---------------------------------------------------------------------------------
  bool tx_memory_pool::take_tx(const crypto::hash &id, transaction &tx, size_t& blob_size, uint64_t& fee)
  {
    CRITICAL_REGION_LOCAL(m_transactions_lock);
    auto it = m_transactions.find(id);
    if(it == m_transactions.end())
      return false;

    auto sorted_it = m_txs_by_fee.find(id);
    if (sorted_it == m_txs_by_fee.end())
      return false;

    tx = it->second.tx;
    blob_size = it->second.blob_size;
    fee = it->second.fee;
    remove_transaction_keyimages(it->second.tx);
    m_transactions.erase(it);
    m_txs_by_fee.erase(sorted_it);
    return true;
  }
  //---------------------------------------------------------------------------------
  void tx_memory_pool::on_idle()
  {
    m_remove_stuck_tx_interval.do_call([this](){return remove_stuck_transactions();});
  }
  //---------------------------------------------------------------------------------
  //proper tx_pool handling courtesy of CryptoZoidberg and Boolberry
  bool tx_memory_pool::remove_stuck_transactions()
  {
    CRITICAL_REGION_LOCAL(m_transactions_lock);
    for(auto it = m_transactions.begin(); it!= m_transactions.end();)
    {
      uint64_t tx_age = time(nullptr) - it->second.receive_time;

      if((tx_age > CRYPTONOTE_MEMPOOL_TX_LIVETIME && !it->second.kept_by_block) || 
         (tx_age > CRYPTONOTE_MEMPOOL_TX_FROM_ALT_BLOCK_LIVETIME && it->second.kept_by_block) )
      {
        LOG_PRINT_L1("Tx " << it->first << " removed from tx pool due to outdated, age: " << tx_age );
<<<<<<< HEAD
        remove_transaction_keyimages(it->second.tx);
=======
        auto sorted_it = m_txs_by_fee.find(it->first);
>>>>>>> 385d7c04
        m_transactions.erase(it++);
        m_txs_by_fee.erase(sorted_it);
      }else
        ++it;
    }
    return true;
  }
  //---------------------------------------------------------------------------------
  size_t tx_memory_pool::get_transactions_count() const
  {
    CRITICAL_REGION_LOCAL(m_transactions_lock);
    return m_transactions.size();
  }
  //---------------------------------------------------------------------------------
  void tx_memory_pool::get_transactions(std::list<transaction>& txs) const
  {
    CRITICAL_REGION_LOCAL(m_transactions_lock);
    BOOST_FOREACH(const auto& tx_vt, m_transactions)
      txs.push_back(tx_vt.second.tx);
  }
  //------------------------------------------------------------------
  bool tx_memory_pool::get_transactions_and_spent_keys_info(std::vector<tx_info>& tx_infos, std::vector<spent_key_image_info>& key_image_infos) const
  {
    CRITICAL_REGION_LOCAL(m_transactions_lock);
    for (const auto& tx_vt : m_transactions)
    {
      tx_info txi;
      const tx_details& txd = tx_vt.second;
      txi.id_hash = epee::string_tools::pod_to_hex(tx_vt.first);
      txi.tx_json = obj_to_json_str(*const_cast<transaction*>(&txd.tx));
      txi.blob_size = txd.blob_size;
      txi.fee = txd.fee;
      txi.kept_by_block = txd.kept_by_block;
      txi.max_used_block_height = txd.max_used_block_height;
      txi.max_used_block_id_hash = epee::string_tools::pod_to_hex(txd.max_used_block_id);
      txi.last_failed_height = txd.last_failed_height;
      txi.last_failed_id_hash = epee::string_tools::pod_to_hex(txd.last_failed_id);
      txi.receive_time = txd.receive_time;
      tx_infos.push_back(txi);
    }

    for (const key_images_container::value_type& kee : m_spent_key_images) {
      const crypto::key_image& k_image = kee.first;
      const std::unordered_set<crypto::hash>& kei_image_set = kee.second;
      spent_key_image_info ki;
      ki.id_hash = epee::string_tools::pod_to_hex(k_image);
      for (const crypto::hash& tx_id_hash : kei_image_set)
      {
        ki.txs_hashes.push_back(epee::string_tools::pod_to_hex(tx_id_hash));
      }
      key_image_infos.push_back(ki);
    }
    return true;
  }
  //---------------------------------------------------------------------------------
  bool tx_memory_pool::get_transaction(const crypto::hash& id, transaction& tx) const
  {
    CRITICAL_REGION_LOCAL(m_transactions_lock);
    auto it = m_transactions.find(id);
    if(it == m_transactions.end())
      return false;
    tx = it->second.tx;
    return true;
  }
  //---------------------------------------------------------------------------------
  bool tx_memory_pool::on_blockchain_inc(uint64_t new_block_height, const crypto::hash& top_block_id)
  {
    return true;
  }
  //---------------------------------------------------------------------------------
  bool tx_memory_pool::on_blockchain_dec(uint64_t new_block_height, const crypto::hash& top_block_id)
  {
    return true;
  }
  //---------------------------------------------------------------------------------
  bool tx_memory_pool::have_tx(const crypto::hash &id) const
  {
    CRITICAL_REGION_LOCAL(m_transactions_lock);
    if(m_transactions.count(id))
      return true;
    return false;
  }
  //---------------------------------------------------------------------------------
  bool tx_memory_pool::have_tx_keyimges_as_spent(const transaction& tx) const
  {
    CRITICAL_REGION_LOCAL(m_transactions_lock);
    BOOST_FOREACH(const auto& in, tx.vin)
    {
      CHECKED_GET_SPECIFIC_VARIANT(in, const txin_to_key, tokey_in, true);//should never fail
      if(have_tx_keyimg_as_spent(tokey_in.k_image))
         return true;
    }
    return false;
  }
  //---------------------------------------------------------------------------------
  bool tx_memory_pool::have_tx_keyimg_as_spent(const crypto::key_image& key_im) const
  {
    CRITICAL_REGION_LOCAL(m_transactions_lock);
    return m_spent_key_images.end() != m_spent_key_images.find(key_im);
  }
  //---------------------------------------------------------------------------------
  void tx_memory_pool::lock() const
  {
    m_transactions_lock.lock();
  }
  //---------------------------------------------------------------------------------
  void tx_memory_pool::unlock() const
  {
    m_transactions_lock.unlock();
  }
  //---------------------------------------------------------------------------------
  bool tx_memory_pool::is_transaction_ready_to_go(tx_details& txd) const
  {
    //not the best implementation at this time, sorry :(
    //check is ring_signature already checked ?
    if(txd.max_used_block_id == null_hash)
    {//not checked, lets try to check

      if(txd.last_failed_id != null_hash && m_blockchain.get_current_blockchain_height() > txd.last_failed_height && txd.last_failed_id == m_blockchain.get_block_id_by_height(txd.last_failed_height))
        return false;//we already sure that this tx is broken for this height

      if(!m_blockchain.check_tx_inputs(txd.tx, txd.max_used_block_height, txd.max_used_block_id))
      {
        txd.last_failed_height = m_blockchain.get_current_blockchain_height()-1;
        txd.last_failed_id = m_blockchain.get_block_id_by_height(txd.last_failed_height);
        return false;
      }
    }else
    {
      if(txd.max_used_block_height >= m_blockchain.get_current_blockchain_height())
        return false;
      if(m_blockchain.get_block_id_by_height(txd.max_used_block_height) != txd.max_used_block_id)
      {
        //if we already failed on this height and id, skip actual ring signature check
        if(txd.last_failed_id == m_blockchain.get_block_id_by_height(txd.last_failed_height))
          return false;
        //check ring signature again, it is possible (with very small chance) that this transaction become again valid
        if(!m_blockchain.check_tx_inputs(txd.tx, txd.max_used_block_height, txd.max_used_block_id))
        {
          txd.last_failed_height = m_blockchain.get_current_blockchain_height()-1;
          txd.last_failed_id = m_blockchain.get_block_id_by_height(txd.last_failed_height);
          return false;
        }
      }
    }
    //if we here, transaction seems valid, but, anyway, check for key_images collisions with blockchain, just to be sure
    if(m_blockchain.have_tx_keyimges_as_spent(txd.tx))
      return false;

    //transaction is ok.
    return true;
  }
  //---------------------------------------------------------------------------------
  bool tx_memory_pool::have_key_images(const std::unordered_set<crypto::key_image>& k_images, const transaction& tx)
  {
    for(size_t i = 0; i!= tx.vin.size(); i++)
    {
      CHECKED_GET_SPECIFIC_VARIANT(tx.vin[i], const txin_to_key, itk, false);
      if(k_images.count(itk.k_image))
        return true;
    }
    return false;
  }
  //---------------------------------------------------------------------------------
  bool tx_memory_pool::append_key_images(std::unordered_set<crypto::key_image>& k_images, const transaction& tx)
  {
    for(size_t i = 0; i!= tx.vin.size(); i++)
    {
      CHECKED_GET_SPECIFIC_VARIANT(tx.vin[i], const txin_to_key, itk, false);
      auto i_res = k_images.insert(itk.k_image);
      CHECK_AND_ASSERT_MES(i_res.second, false, "internal error: key images pool cache - inserted duplicate image in set: " << itk.k_image);
    }
    return true;
  }
  //---------------------------------------------------------------------------------
  std::string tx_memory_pool::print_pool(bool short_format) const
  {
    std::stringstream ss;
    CRITICAL_REGION_LOCAL(m_transactions_lock);
    for (const transactions_container::value_type& txe : m_transactions) {
      const tx_details& txd = txe.second;
      ss << "id: " << txe.first << std::endl;
      if (!short_format) {
        ss << obj_to_json_str(*const_cast<transaction*>(&txd.tx)) << std::endl;
      }
      ss << "blob_size: " << txd.blob_size << std::endl
        << "fee: " << print_money(txd.fee) << std::endl
        << "kept_by_block: " << (txd.kept_by_block ? 'T' : 'F') << std::endl
        << "max_used_block_height: " << txd.max_used_block_height << std::endl
        << "max_used_block_id: " << txd.max_used_block_id << std::endl
        << "last_failed_height: " << txd.last_failed_height << std::endl
        << "last_failed_id: " << txd.last_failed_id << std::endl;
    }

    return ss.str();
  }
  //---------------------------------------------------------------------------------
  bool tx_memory_pool::fill_block_template(block &bl, size_t median_size, uint64_t already_generated_coins, size_t &total_size, uint64_t &fee)
  {
    // Warning: This function takes already_generated_
    // coins as an argument and appears to do nothing
    // with it.

    CRITICAL_REGION_LOCAL(m_transactions_lock);

    total_size = 0;
    fee = 0;

    // Maximum block size is 130% of the median block size.  This gives a
    // little extra headroom for the max size transaction.
    size_t max_total_size = (130 * median_size) / 100 - CRYPTONOTE_COINBASE_BLOB_RESERVED_SIZE;
    std::unordered_set<crypto::key_image> k_images;

    m_txs_by_fee::const_iterator sorted_it = m_txs_by_fee.begin();
    while (sorted_it != m_txs_by_fee.end())
    {
      m_transactions::const_iterator tx_it = m_transactions.find(sorted_it->first);

      // Can not exceed maximum block size
      if (max_total_size < total_size + tx_it->second->blob_size)
        continue;

      // If adding this tx will make the block size
      // greater than CRYPTONOTE_GETBLOCKTEMPLATE_MAX
      // _BLOCK_SIZE bytes, reject the tx; this will 
      // keep block sizes from becoming too unwieldly
      // to propagate at 60s block times.
      if ( (total_size + tx_it->second.blob_size) > CRYPTONOTE_GETBLOCKTEMPLATE_MAX_BLOCK_SIZE )
        continue;

      // If we've exceeded the penalty free size,
      // stop including more tx
      if (total_size > median_size)
        break;      

      // Skip transactions that are not ready to be
      // included into the blockchain or that are
      // missing key images
      if (!is_transaction_ready_to_go(tx.second) || have_key_images(k_images, tx.second.tx))
        continue;

      bl.tx_hashes.push_back(tx_it->first);
      total_size += tx_it->second.blob_size;
      fee += tx_it->second.fee;
      append_key_images(k_images, tx_it->second.tx);
      sorted_it++;
    }

    return true;
  }
  //---------------------------------------------------------------------------------
  bool tx_memory_pool::init(const std::string& config_folder)
  {
    CRITICAL_REGION_LOCAL(m_transactions_lock);

    m_config_folder = config_folder;
    std::string state_file_path = config_folder + "/" + CRYPTONOTE_POOLDATA_FILENAME;
    boost::system::error_code ec;
    if(!boost::filesystem::exists(state_file_path, ec))
      return true;
    bool res = tools::unserialize_obj_from_file(*this, state_file_path);
    if(!res)
    {
      LOG_PRINT_L1("Failed to load memory pool from file " << state_file_path);

      m_transactions.clear();
      m_spent_key_images.clear();
    }

    for (auto it = m_transactions.begin(); it != m_transactions.end(); ) {
      if (it->second.blob_size >= TRANSACTION_SIZE_LIMIT) {
        LOG_PRINT_L1("Transaction " << get_transaction_hash(it->second.tx) << " is too big (" << it->second.blob_size << " bytes), removing it from pool");
        remove_transaction_keyimages(it->second.tx);
        auto sorted_it = m_txs_by_fee.find(it->first);
        m_txs_by_fee.erase(sorted_it);
        m_transactions.erase(it);
      }
      it++;
    }

    // no need to store queue of sorted transactions, as it's easy to generate.
    for (const auto& tx : m_transactions)
    {
      m_txs_by_fee.emplace(tx.first, (double)tx.second.blob_size / tx.second.fee);
    }

    // Ignore deserialization error
    return true;
  }

  //---------------------------------------------------------------------------------
  bool tx_memory_pool::deinit()
  {
    if (!tools::create_directories_if_necessary(m_config_folder))
    {
      LOG_PRINT_L1("Failed to create data directory: " << m_config_folder);
      return false;
    }

    std::string state_file_path = m_config_folder + "/" + CRYPTONOTE_POOLDATA_FILENAME;
    bool res = tools::serialize_obj_to_file(*this, state_file_path);
    if(!res)
    {
      LOG_PRINT_L1("Failed to serialize memory pool to file " << state_file_path);
    }
    return true;
  }
}<|MERGE_RESOLUTION|>--- conflicted
+++ resolved
@@ -264,11 +264,8 @@
          (tx_age > CRYPTONOTE_MEMPOOL_TX_FROM_ALT_BLOCK_LIVETIME && it->second.kept_by_block) )
       {
         LOG_PRINT_L1("Tx " << it->first << " removed from tx pool due to outdated, age: " << tx_age );
-<<<<<<< HEAD
         remove_transaction_keyimages(it->second.tx);
-=======
         auto sorted_it = m_txs_by_fee.find(it->first);
->>>>>>> 385d7c04
         m_transactions.erase(it++);
         m_txs_by_fee.erase(sorted_it);
       }else
